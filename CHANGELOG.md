--- conflicted
+++ resolved
@@ -5,7 +5,6 @@
 The format is based on [Keep a Changelog](https://keepachangelog.com/en/1.0.0/),
 and this project adheres to [Semantic Versioning](https://semver.org/spec/v2.0.0.html).
 
-<<<<<<< HEAD
 ## [0.5.4] - 2025-06-16
 
 ### 🚀 New Features
@@ -27,9 +26,7 @@
 
 ### 🔄 Changes
 - **Remove Coingecko remains** - Removed all legacy code, configuration and references related to the deprecated Coingecko API integration, cleaning up the codebase
-
-=======
->>>>>>> a186ee71
+- 
 ## [0.5.3] - 2025-06-07
 
 - **Lightning Network donation support** - Dual payment system with Lightning Network as default option for instant, low-fee donations alongside traditional on-chain Bitcoin payments
